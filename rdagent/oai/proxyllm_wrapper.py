--- conflicted
+++ resolved
@@ -133,21 +133,12 @@
             ValueError: If the model name doesn't contain "pro" or "flash".
         """
         if "pro" in model.lower():
-<<<<<<< HEAD
             endpoint = f"{self.base_url}/proxyllm/pro/mid_temp/invoke"
         elif "flash" in model.lower():
             endpoint = f"{self.base_url}/proxyllm/flash/mid_temp/invoke"
         else:
             # default to pro
-            endpoint = f"{self.base_url}/proxyllm/pro/mid_temp/invoke"
-=======
             endpoint = f"{self.base_url}/proxyllm/pro"
-        elif "flash" in model.lower():
-            endpoint = f"{self.base_url}/proxyllm/flash"
-        else:
-            # default to pro
-            endpoint = f"{self.base_url}/proxyllm/pro"
->>>>>>> 2116befa
 
         # Convert messages to LangChain format
         langchain_messages = []
@@ -193,6 +184,29 @@
                     logger.warning(f"Failed to repair JSON: {e}")
                     content = json.dumps({"error": f"Invalid JSON response: {content}"})
 
+            endpoint = f"{self.base_url}/proxyllm/pro/mid_temp/invoke"
+
+        payload = {
+            "input": "\n".join([f"{m['role']}: {m['content']}" for m in messages]),
+            **kwargs
+        }
+
+        # Add this block to handle JSON mode
+        if kwargs.get("response_format", {}).get("type") == "json_object":
+            payload["response_format"] = {"type": "json_object"}
+
+        try:
+            response = requests.post(endpoint, json=payload, headers=self.headers)
+            response.raise_for_status()
+            data = response.json()
+            
+            # Ensure the response is in JSON format when requested
+            if payload.get("response_format", {}).get("type") == "json_object":
+                try:
+                    json.loads(data["output"]["content"])
+                except json.JSONDecodeError:
+                    data["output"]["content"] = json.dumps({"error": "Invalid JSON response"})
+            
             choices = [{
                 "message": {
                     "role": "assistant",
